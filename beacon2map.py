#!/usr/bin/env python

"""
beacon2map creates a visual map based on marker locations read from a CSV file.
The markers hold names and descriptions and are based on
readings of distance, depth and bearing to a central reference beacon.

This app was designed as an exploration aid for the video game Subnautica.

Requirements: Qt6 and Pandas
"""

__author__ = "Tal Zana"
__copyright__ = "Copyright 2021"
__license__ = "GPL"
__version__ = "1.0"

import sys
import logging

from PySide6.QtWidgets import QApplication
from PySide6.QtGui import QPixmap, QIcon

from beacon2map.config import config as cfg
from beacon2map.mainwindow import MainWindow
from beacon2map.locations import LocationMap

# Set up logging
logging.basicConfig(level=logging.DEBUG)
logger = logging.getLogger(__name__)


class Beacon2Map(QApplication):
    '''Main application/controller object for beacon2map.'''
    def __init__(self):
        super().__init__()

        self._locationmap = None
        self.has_valid_map = False
<<<<<<< HEAD
        self.cfg = None

        self.cfg = self.read_config_yml()

    @staticmethod
    def read_config_yml():
        if os.path.isfile('configmine.py'):
            file = 'configmine.yml'
        else:
            file = 'config.yml'

        try:
            with open(file, encoding='utf-8') as f:
                data = yaml.safe_load(f)
                return data
        except Exception as e:
            msg = f'Missing or invalid configuration file\n({e})'
            raise RuntimeError(msg) from e
=======
>>>>>>> 81d5dd06

    def validate_map(self):
        for i, location in enumerate(self._locationmap.locations):
            if not location.category in cfg.categories:
                msg = f'\nInvalid category at line {i+1}: {location.category}'
                raise RuntimeError(msg)

    @property
    def locationmap(self):
        '''Create a LocationMap object from CSV file.
        This property reloads the file whenever its requested,
        to allow for data reload.
        '''
        try:
            self._locationmap = LocationMap(cfg.filename)
<<<<<<< HEAD
        except RuntimeError as e:
            raise RuntimeError(f'\nApp cannot create Location Map {e}') from e
=======
            self.validate_map()
        except RuntimeError as e:
            msg = f'\nApp cannot create Location Map {e}'
            raise RuntimeError(msg) from e
>>>>>>> 81d5dd06
        else:
            logger.info('Beacon2Map: Locations loaded from %s', cfg.filename)
            logger.info(self._locationmap)
            self.has_valid_map = True
            return self._locationmap

def main():
    app = Beacon2Map()
    app.setWindowIcon(QIcon(QPixmap(cfg.icon['app'])))
    window = MainWindow(app)
    if app.has_valid_map:
        window.show()
        sys.exit(app.exec())


if __name__ == '__main__':
    main()

# TODO Fix inversion when fast zooming out
# TODO File selection form
# TODO Marker type checkboxes<|MERGE_RESOLUTION|>--- conflicted
+++ resolved
@@ -37,27 +37,6 @@
 
         self._locationmap = None
         self.has_valid_map = False
-<<<<<<< HEAD
-        self.cfg = None
-
-        self.cfg = self.read_config_yml()
-
-    @staticmethod
-    def read_config_yml():
-        if os.path.isfile('configmine.py'):
-            file = 'configmine.yml'
-        else:
-            file = 'config.yml'
-
-        try:
-            with open(file, encoding='utf-8') as f:
-                data = yaml.safe_load(f)
-                return data
-        except Exception as e:
-            msg = f'Missing or invalid configuration file\n({e})'
-            raise RuntimeError(msg) from e
-=======
->>>>>>> 81d5dd06
 
     def validate_map(self):
         for i, location in enumerate(self._locationmap.locations):
@@ -73,15 +52,10 @@
         '''
         try:
             self._locationmap = LocationMap(cfg.filename)
-<<<<<<< HEAD
-        except RuntimeError as e:
-            raise RuntimeError(f'\nApp cannot create Location Map {e}') from e
-=======
             self.validate_map()
         except RuntimeError as e:
             msg = f'\nApp cannot create Location Map {e}'
             raise RuntimeError(msg) from e
->>>>>>> 81d5dd06
         else:
             logger.info('Beacon2Map: Locations loaded from %s', cfg.filename)
             logger.info(self._locationmap)
