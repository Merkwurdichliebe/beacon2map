#!/usr/bin/env python

"""
beacon2map creates a visual map based on marker locations read from a CSV file.
The markers hold names and descriptions and are based on
readings of distance, depth and bearing to a central reference beacon.

This app was designed as an exploration aid for the video game Subnautica.

Requirements: Qt6 and Pandas
"""

__author__ = "Tal Zana"
__copyright__ = "Copyright 2021"
__license__ = "GPL"
__version__ = "1.0"

import sys
<<<<<<< HEAD
=======
import os
import json
>>>>>>> 4e5bd194
import logging

from PySide6.QtWidgets import QApplication
from PySide6.QtGui import QPixmap, QIcon

from beacon2map.config import config as cfg
from beacon2map.mainwindow import MainWindow
from beacon2map.locations import LocationMap, LocationJSONEncoder

# Set up logging
logging.basicConfig(level=logging.DEBUG)
logger = logging.getLogger(__name__)


class Beacon2Map(QApplication):
    '''Main application/controller object for beacon2map.'''
    def __init__(self):
        super().__init__()

        self._locationmap = None
        self.has_valid_map = False

<<<<<<< HEAD
    def validate_map(self):
        for i, location in enumerate(self._locationmap.locations):
            if not location.category in cfg.categories:
                msg = f'\nInvalid category at line {i+1}: {location.category}'
                raise RuntimeError(msg)
=======
    def save(self):
        filename = 'locations.json'
        logger.info('Saving data to %s', filename)
        try:
            with open(filename, 'w') as write_file:
                json.dump(self._locationmap.locations,
                    write_file,
                    indent=4,
                    # FIXME ensure_ascii=False,
                    cls=LocationJSONEncoder
                )
        except IOError as error:
            logger.info('Save failed: %s', error)
        else:
            logger.info('Save successful')

>>>>>>> 4e5bd194

    @property
    def locationmap(self):
        '''Create a LocationMap object from CSV file.
        This property reloads the file whenever its requested,
        to allow for data reload.
        '''
        try:
            self._locationmap = LocationMap(cfg.filename)
            self.validate_map()
        except RuntimeError as e:
            msg = f'\nApp cannot create Location Map {e}'
            raise RuntimeError(msg) from e
        else:
            logger.info('Beacon2Map: Locations loaded from %s', cfg.filename)
            logger.info(self._locationmap)
            self.has_valid_map = True
            return self._locationmap

def main():
    app = Beacon2Map()
    app.setWindowIcon(QIcon(QPixmap(cfg.icon['app'])))
    window = MainWindow(app)
    if app.has_valid_map:
        window.show()
        sys.exit(app.exec())


if __name__ == '__main__':
    main()

# TODO Fix inversion when fast zooming out
# TODO File selection form
# TODO Marker type checkboxes<|MERGE_RESOLUTION|>--- conflicted
+++ resolved
@@ -16,11 +16,7 @@
 __version__ = "1.0"
 
 import sys
-<<<<<<< HEAD
-=======
-import os
 import json
->>>>>>> 4e5bd194
 import logging
 
 from PySide6.QtWidgets import QApplication
@@ -43,13 +39,12 @@
         self._locationmap = None
         self.has_valid_map = False
 
-<<<<<<< HEAD
     def validate_map(self):
         for i, location in enumerate(self._locationmap.locations):
             if not location.category in cfg.categories:
                 msg = f'\nInvalid category at line {i+1}: {location.category}'
                 raise RuntimeError(msg)
-=======
+
     def save(self):
         filename = 'locations.json'
         logger.info('Saving data to %s', filename)
@@ -66,7 +61,6 @@
         else:
             logger.info('Save successful')
 
->>>>>>> 4e5bd194
 
     @property
     def locationmap(self):
