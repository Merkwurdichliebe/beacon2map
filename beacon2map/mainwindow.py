import math
import logging

from PySide6.QtCore import QPointF, QRect, QRectF, QSize, Qt, Signal
from PySide6.QtWidgets import (
    QCheckBox, QGraphicsScene, QGraphicsView, QHBoxLayout, QLabel,
    QMainWindow, QPushButton, QSpinBox, QWidget
    )
from PySide6.QtGui import QAction, QColor, QGuiApplication, QPixmap

from beacon2map.gridpoint import GridPoint
from beacon2map.config import config as cfg

logger = logging.getLogger(__name__)


class MainWindow(QMainWindow):
    '''Main Window for the application.
    Used to set up menus, toolbar and status bar behavior.'''

    def __init__(self, app):
        super().__init__()

        try:
<<<<<<< HEAD
            self.locmap = app.locationmap
=======
            self.locationmap = app.locationmap
>>>>>>> 81d5dd06
        except RuntimeError as e:
            msg = f'\nMain Window initialization failed {e}'
            raise RuntimeError(msg) from e

        if self.locmap is not None:
            self.init()

    def init(self):
        self.setWindowTitle('Subnautica Map')
        self.statusBar().setEnabled(True)
        self.resize(cfg.window_width, cfg.window_height)
        self.center_window()

        # We set the central widget but don't initialize it yet.
        # This allows the status bar to update properly,
        # after the window has been constructed.
        self.setCentralWidget(MainWidget())

        self._create_actions()
        self._create_menus()
        self._create_toolbar()

        self.populate_scene()

    def center_window(self):
        qt_rect = self.frameGeometry()
        center = QGuiApplication.primaryScreen().availableGeometry().center()
        qt_rect.moveCenter(center)
        self.move(qt_rect.topLeft())

    def populate_scene(self):
        '''Initialize the central widget with the app location data.
        Also functions as a slot connected to the QAction act_reload.
        '''
        try:
            self.centralWidget().populate_scene(self.locmap)
        except RuntimeError as e:
            msg = f'\nMain Window Populate scene failed {e}'
            raise RuntimeError(msg) from e

    def _create_actions(self):
        '''Define and connect QAction objects
        for the menus and keyboard shortcuts.'''

        self.act_reload = QAction('&Reload CSV File', self)
        self.act_reload.setIcon(QPixmap(cfg.icon['reload']))
        self.act_reload.setShortcut(Qt.CTRL + Qt.Key_R)
        self.act_reload.setStatusTip('Reload CSV File')
        self.act_reload.setMenuRole(QAction.NoRole)
        self.act_reload.triggered.connect(self.populate_scene)

        self.act_reset_zoom = QAction('&Reset Zoom', self)
        self.act_reset_zoom.setIcon(QPixmap(cfg.icon['reset_zoom']))
        self.act_reset_zoom.setShortcut(Qt.Key_Space)
        self.act_reset_zoom.setStatusTip('Reset Zoom')
        self.act_reset_zoom.setMenuRole(QAction.NoRole)
        self.act_reset_zoom.triggered.connect(self.centralWidget().reset_zoom)

        self.act_toggle_grid = QAction('Toggle &Grid', self)
        self.act_toggle_grid.setIcon(QPixmap(cfg.icon['grid']))
        self.act_toggle_grid.setShortcut(Qt.CTRL + Qt.Key_G)
        self.act_toggle_grid.setStatusTip('Toggle Grid')
        self.act_toggle_grid.setMenuRole(QAction.NoRole)
        self.act_toggle_grid.triggered.connect(self.centralWidget().toggle_grid)

    def _create_menus(self):
        menubar = self.menuBar()
        menu_file = menubar.addMenu('&File')
        menu_file.addAction(self.act_reload)

        menu_view = menubar.addMenu('&View')
        menu_view.addAction(self.act_reset_zoom)
        menu_view.addAction(self.act_toggle_grid)

    def _create_toolbar(self):

        # Command buttons

        toolbar = self.addToolBar('Main')
        toolbar.setIconSize(QSize(25, 25))
        toolbar.setMovable(False)
        toolbar.setContextMenuPolicy(Qt.PreventContextMenu)
        toolbar.addAction(self.act_reload)
        toolbar.addAction(self.act_reset_zoom)
        toolbar.addAction(self.act_toggle_grid)

        toolbar.addSeparator()

        # Filter Widget

        self.filter_widget = ToolbarFilterWidget()
        toolbar.addWidget(self.filter_widget)

        # Connect Filter Widget Signals

        self.filter_widget.spin_min.valueChanged.connect(self.spin_value_changed)
        self.filter_widget.spin_max.valueChanged.connect(self.spin_value_changed)
        self.filter_widget.checkbox_include_done.stateChanged.connect(self.set_filter)
        self.filter_widget.btn_reset_filters.clicked.connect(self.reset_filters)
        for checkbox in self.filter_widget.category_checkbox.values():
            checkbox.stateChanged.connect(
                lambda state, cb=checkbox: self.category_checkbox_clicked(cb))

    def selection_changed(self, item):
        '''Slot called whenever scene.selectionChanged Signal is emitted.'''

        # If an item has been selected, display its info in the Status Bar,
        # otherwise clear the Status Bar.
        if item:
            gp = item[0].source
            msg = f'{gp.name} ({gp.category} @ {gp.depth}m) '
            msg += f'({int(gp.x)},{int(gp.y)}: '
            msg += f'{gp.bearing}) '
            if gp.description:
                msg += f'[{gp.description}]'
            self.statusBar().showMessage(msg)
            logger.info('Gridpoint selected: %s', gp)
        else:
            self.statusBar().clearMessage()
            logger.info('No selection')

    def scene_finished_loading(self, scene):
        '''Slot called whenever scene.gridpoints_loaded Signal is emitted.'''

        # Display the relevant message in the Status Bar
        msg = f'Loaded {len(scene.gridpoints)} locations.'
        self.statusBar().showMessage(msg)

        # Reset the depth spin boxes to min-max values
        self.reset_filters()

    def reset_filters(self):
        min_loc_depth, max_loc_depth = self.locmap.depth_extents
        self.filter_widget.spin_min.setMinimum(min_loc_depth)
        self.filter_widget.spin_min.setMaximum(max_loc_depth)
        self.filter_widget.spin_max.setMinimum(min_loc_depth)
        self.filter_widget.spin_max.setMaximum(max_loc_depth)
        self.filter_widget.spin_min.setValue(min_loc_depth)
        self.filter_widget.spin_max.setValue(max_loc_depth)
        for cb in self.filter_widget.category_checkbox.values():
            cb.blockSignals(True)
            cb.setChecked(True)
            cb.blockSignals(False)
        self.filter_widget.checkbox_include_done.setChecked(True)
        self.set_filter()

    def spin_value_changed(self):
        # Don't let the min and max value invert positions
        self.filter_widget.spin_min.setMaximum(self.filter_widget.spin_max.value())
        self.filter_widget.spin_max.setMinimum(self.filter_widget.spin_min.value())
        self.set_filter()

    def category_checkbox_clicked(self, current_cb):
        # Use Command Key for exclusive checkbox behavior
        if self.is_command_key_held():
            for cb in self.filter_widget.category_checkbox.values():
                if cb is not current_cb:
                    cb.blockSignals(True)
                    cb.setChecked(not current_cb.isChecked())
                    cb.blockSignals(False)
        self.set_filter()

    def set_filter(self):
        categories = []
        for k, v in self.filter_widget.category_checkbox.items():
            if v.isChecked():
                categories.append(k)
        done = self.filter_widget.checkbox_include_done.isChecked()
        filt = (
            self.filter_widget.spin_min.value(),
            self.filter_widget.spin_max.value(),
            categories,
            done
            )
        self.centralWidget().filter(filt)

    @staticmethod
    def is_command_key_held():
        return QGuiApplication.keyboardModifiers() == Qt.ControlModifier


class MainWidget(QWidget):
    '''Main map widget. Sets up the Scene and View.'''

    def __init__(self):
        super().__init__()

        # Setup QGraphicsScene
        self.scene = MapScene()
        self.scene.selectionChanged.connect(
            lambda: self.parentWidget().selection_changed(self.scene.selectedItems()))
        self.scene.gridpoints_loaded.connect(
            lambda: self.parentWidget().scene_finished_loading(self.scene))

        # Setup QGraphicsView & layout
        self.view = MapView(self.scene)
        layout = QHBoxLayout()
        layout.addWidget(self.view)
        self.setLayout(layout)

    def reset_zoom(self):
        self.view.reset()

    def populate_scene(self, locmap):
        try:
            self.scene.initialize(locmap)
        except RuntimeError as e:
            msg = f'\nMainWidget Populate scene failed {e}'
            raise RuntimeError(msg) from e

    def toggle_grid(self):
        self.scene.set_visible_grid()

    def filter(self, filt):
        self.scene.filter(filt)


class MapScene(QGraphicsScene):
    # Custom Signal fired when markers have been loaded
    # (this needs to be defined at the class, not instance, level)
    gridpoints_loaded = Signal()

    def __init__(self):
        super().__init__()

        # Initialize gridpoint data
        self.map = None
        self.gridpoints = []
        self.extents = None
        self.grid = None
        self._grid_visible = True

    def initialize(self, locationmap):
        logger.info('MapScene: Scene init start')
        self.map = locationmap
        logger.info('MapScene: Map is %s', self.map)

        # Define the girdpoints x & y extents, used for drawing the grid
        self.extents = self.map.get_extents()

        # Draw the grid based on the minimum and maximum gridpoint coordinates
        self.build_grid()

        # If we are reloading the file,
        # remove all current gridpoints from the Scene
        if self.gridpoints:
            self.clear_gridpoints()

        # Draw markers and emit done Signal
        try:
            self.draw_gridpoints()
        except ValueError as error:
            msg = f'\nFailed to draw gridpoints {error}'
            raise RuntimeError(msg) from error
        else:
            self.gridpoints_loaded.emit()
            msg = 'MapScene: Scene init done, %s gridpoints added'
            logger.info(msg, len(self.gridpoints))

    def clear_gridpoints(self):
        for gp in self.gridpoints:
            self.removeItem(gp)
        self.gridpoints.clear()

    def draw_gridpoints(self):
        # Draw the markers and add them to a list so we can keep track of them
        # (QGraphicsScene has other items besides markers, such as grid lines)
        for location in self.map.locations:
            try:
                gridpoint = self.build_gridpoint_from(location)
                gridpoint.setPos(location.x, location.y)
                self.gridpoints.append(gridpoint)
                self.addItem(gridpoint)
            except (ValueError, KeyError) as error:
                msg = f'\ndraw_gridpoint() failed with: {error}'
                raise ValueError(msg) from error

    @staticmethod
    def build_gridpoint_from(location):
        # We pass the Location object instance to the GridPoint constructor
        # so that we can refer to Location attributes from the GridPoint itself.

        # GridPoint title and subtitle
        gp = GridPoint(location.name, source_obj=location)
        gp.subtitle = str(location.depth) + 'm'
        if location.description is not None:
            gp.subtitle += ' ' + cfg.symbol['has_description']

        # GridPoint color based on Done status and depth
        if location.done:
            gp.color = cfg.marker_done_color
        else:
            gp.color = QColor(cfg.categories[location.category]['color'])
        gp.hover_bg_color = QColor(cfg.hover_bg_color)
        gp.hover_fg_color = QColor(cfg.hover_fg_color)

        # GridPoint icon and position
        gp.icon = cfg.categories[location.category]['icon']

        return gp

    def build_grid(self):
        '''Build the grid based on the Locations' x & y extents.'''
        # If the grid already exists this means we are reloading the CSV file.
        # Since we need to draw the grid before the markers, we remove the grid
        # before drawing it back again
        if self.grid:
            self.removeItem(self.grid)

        # Calculate the grid bounds so as to encompass all gridpoints
        bounds = self.grid_bounding_rect(self.extents)

        # Root node for grid lines, so we can hide or show them as a group
        self.grid = self.addEllipse(-10, -10, 20, 20, QColor(cfg.major_grid_color))

        # Draw the grid
        self.draw_grid(bounds, cfg.minor_grid, QColor(cfg.minor_grid_color))
        self.draw_grid(bounds, cfg.major_grid, QColor(cfg.major_grid_color))

        # Set the scene's bounding rect to the sum of its items.
        # Because this is slow we are only doing this once,
        # using the grid lines which enclose all other items,
        # before the gridpoints are added to the scene.
        self.setSceneRect(self.itemsBoundingRect())

    @staticmethod
    def grid_bounding_rect(extents):
        ext_min, ext_max = extents
        grid = cfg.major_grid
        x_min, y_min = (math.floor(axis/grid) * grid for axis in ext_min)
        x_max, y_max = (math.ceil(axis/grid) * grid for axis in ext_max)
        return (x_min, x_max, y_min, y_max)

    def draw_grid(self, bounds, step, color):
        x_min, x_max, y_min, y_max = bounds
        for x in range(x_min, x_max+1, step):
            self.addLine(x, y_min, x, y_max, color).setParentItem(self.grid)
        for y in range(y_min, y_max+1, step):
            self.addLine(x_min, y, x_max, y, color).setParentItem(self.grid)

    # Toggle the grid (Signal connected from MainWindow checkbox)
    def set_visible_grid(self):
        self._grid_visible = not self._grid_visible
        self.grid.setVisible(self._grid_visible)
        self.update()

    def filter(self, filt):
        '''Show or hide gridpoints based on filter conditions'''
        for point in self.gridpoints:
            if self.should_point_be_visible(point, filt):
                point.setVisible(True)
            else:
                if point.isVisible():
                    point.setVisible(False)

    @staticmethod
    def should_point_be_visible(gridpoint, filt):
        '''Determine whether a point should be visible
        based on its properties and the required filter'''
        min_depth, max_depth, categories, include_done = filt
        # Check if depth is within min-max spinbox limits
        in_depth_range = min_depth <= gridpoint.source.depth <= max_depth
        # Check if point is marked as 'done' and checkbox is set to include
        done_status = not (gridpoint.source.done and not include_done)
        if (in_depth_range and
                (gridpoint.source.category in categories) and
                done_status):
            return True
        return False


class ToolbarFilterWidget(QWidget):
    '''A subclass of QWidget which holds several UI controls
    grouped together into a filter panel which can be added
    to the QToolBar as group.'''
    # Originally created in order to solve a vertical alignment problem
    # with the Reset Filter button.
    # https://forum.qt.io/topic/129244/qpushbutton-vertical-alignment-in-qtoolbar/5
    def __init__(self):
        super().__init__()

        layout = QHBoxLayout()

        lbl = QLabel('Min depth', self)
        lbl.setStyleSheet('QLabel {padding: 0 10}')
        layout.addWidget(lbl)

        self.spin_min = DepthSpinBox(self)
        layout.addWidget(self.spin_min)

        lbl = QLabel('Max depth', self)
        lbl.setStyleSheet('QLabel {padding: 0 10}')
        layout.addWidget(lbl)

        self.spin_max = DepthSpinBox(self)
        layout.addWidget(self.spin_max)

        self.category_checkbox = {}
        for cat in cfg.categories:
            self.category_checkbox[cat] = QCheckBox(cat.capitalize())
            layout.addWidget(self.category_checkbox[cat])

        self.checkbox_include_done = QCheckBox('Include Done')
        layout.addWidget(self.checkbox_include_done)

        self.btn_reset_filters = QPushButton('Reset Filters')
        layout.addWidget(self.btn_reset_filters)

        self.setLayout(layout)


class MapView(QGraphicsView):
    def __init__(self, scene: MapScene):
        super().__init__()
        self.setVerticalScrollBarPolicy(Qt.ScrollBarAlwaysOff)
        self.setHorizontalScrollBarPolicy(Qt.ScrollBarAlwaysOff)
        self.setBackgroundBrush(QColor(cfg.bg_color))
        self.setDragMode(QGraphicsView.ScrollHandDrag)

        self.setScene(scene)
        # TODO redo extents zooming properly
        self._zoom = 1
        self.reset()

    # Reset the view's scale and position
    def reset(self):
        self.resetTransform()
        self.scale(cfg.init_scale, cfg.init_scale)
        self._zoom = 1
        self.centerOn(QPointF(0, 0))

    # Handle mousewheel zoom
    def wheelEvent(self, event):
        factor = 1 * (event.angleDelta().y() / 1000 + 1)

        view_rect = QRect(
            0, 0, self.viewport().width(), self.viewport().height())
        visible_scene_rect = QRectF(
            self.mapToScene(view_rect).boundingRect())

        view_width = visible_scene_rect.size().width()
        scene_width = self.sceneRect().size().width()
        view_height = visible_scene_rect.size().height()
        scene_height = self.sceneRect().size().height()

        if (0 < factor < 1) and (
            view_width < scene_width or view_height < scene_height):
            self.scale(factor, factor)
            self._zoom = self._zoom * factor
        elif factor > 1 and self._zoom < 3:
            self.scale(factor, factor)
            self._zoom = self._zoom * factor


class DepthSpinBox(QSpinBox):
    def __init__(self, parent=None):
        super().__init__(parent)
        self.setSingleStep(5)
        self.setAlignment(Qt.AlignRight)
        self.setFixedWidth(60)<|MERGE_RESOLUTION|>--- conflicted
+++ resolved
@@ -22,11 +22,7 @@
         super().__init__()
 
         try:
-<<<<<<< HEAD
-            self.locmap = app.locationmap
-=======
             self.locationmap = app.locationmap
->>>>>>> 81d5dd06
         except RuntimeError as e:
             msg = f'\nMain Window initialization failed {e}'
             raise RuntimeError(msg) from e
